--- conflicted
+++ resolved
@@ -1,10 +1,4 @@
-<<<<<<< HEAD
-=======
-import isNull from 'lodash/isNull';
-import isUndefined from 'lodash/isUndefined';
-import isObject from 'lodash/isObject';
-
->>>>>>> c9edb1b8
+
 import {
   getOperationDefinition,
   getQueryDefinition,
