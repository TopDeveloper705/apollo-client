--- conflicted
+++ resolved
@@ -21,11 +21,7 @@
   isReference,
   getStoreKeyName,
   canUseWeakMap,
-<<<<<<< HEAD
-  compact,
   isNonNullObject,
-=======
->>>>>>> f86cf85e
 } from '../../utilities';
 import {
   IdGetter,
