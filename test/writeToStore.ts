--- conflicted
+++ resolved
@@ -26,10 +26,7 @@
 import {
   NormalizedCache,
   StoreObject,
-<<<<<<< HEAD
   IdValue,
-=======
->>>>>>> 8f0b9530
 } from '../src/data/storeUtils';
 
 import {
