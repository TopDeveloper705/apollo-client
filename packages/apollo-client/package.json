{
  "name": "apollo-client",
  "private": true,
  "version": "2.3.1",
  "description": "A simple yet functional GraphQL client.",
  "main": "./lib/bundle.umd.js",
  "module": "./lib/index.js",
  "jsnext:main": "./lib/index.js",
  "typings": "./lib/index.d.ts",
  "scripts": {
    "coverage": "jest --coverage",
    "dev": "./scripts/dev.sh",
    "deploy": "./scripts/deploy.sh",
    "test": "jest",
    "benchmark":
      "npm run build:benchmark && node benchmark_lib/benchmark/index.js",
    "benchmark:inspect":
      "npm run build:benchmark && node --inspect --debug-brk benchmark_lib/benchmark/index.js",
    "filesize": "npm run build && npm run build:browser",
    "type-check": "flow check",
    "build": "tsc",
    "build:benchmark": "tsc -p tsconfig.benchmark.json",
    "build:browser":
      "browserify ./lib/bundle.umd.js -o=./lib/bundle.js --i apollo-utilities --i apollo-cache --i apollo-link --i apollo-link-dedup && npm run minify:browser",
    "minify:browser":
      "uglifyjs -c -m -o ./lib/bundle.min.js -- ./lib/bundle.js",
    "watch": "tsc -w",
    "bundle": "rollup -c rollup.config.js",
    "postbuild": "npm run bundle",
    "lint": "tslint --type-check -p tsconfig.json src/*.ts",
    "testonly": "jest",
    "preanalyze": "npm run build",
    "analyze": "webpack -p --config analyze/webpack.config.js"
  },
  "repository": {
    "type": "git",
    "url": "apollographql/apollo-client"
  },
  "pre-commit": "lint-staged",
  "keywords": [
    "ecmascript",
    "es2015",
    "jsnext",
    "javascript",
    "relay",
    "npm",
    "react"
  ],
  "author": "Sashko Stubailo <sashko@stubailo.com>",
  "license": "MIT",
  "dependencies": {
    "@types/zen-observable": "^0.5.3",
    "apollo-cache": "^1.1.8",
    "apollo-link": "^1.0.0",
    "apollo-link-dedup": "^1.0.0",
    "apollo-utilities": "^1.0.12",
    "symbol-observable": "^1.0.2",
    "zen-observable": "^0.8.0"
  },
  "peerDependencies": {
    "graphql": "^0.11.0 || ^0.12.0 || ^0.13.0"
  },
  "devDependencies": {
    "@types/benchmark": "1.0.31",
    "@types/graphql": "0.12.7",
    "@types/isomorphic-fetch": "0.0.34",
    "@types/jest": "21.1.10",
    "@types/lodash": "4.14.108",
    "@types/node": "8.10.13",
    "apollo-cache-inmemory": "^1.2.1",
    "benchmark": "2.1.4",
    "browserify": "15.2.0",
    "bundlesize": "0.17.0",
    "danger": "1.1.0",
    "flow-bin": "0.72.0",
    "github": "12.1.0",
    "graphql": "0.13.2",
    "graphql-tag": "2.9.2",
    "isomorphic-fetch": "2.2.1",
    "jest": "20.0.4",
    "lint-staged": "6.1.0",
<<<<<<< HEAD
    "lodash": "4.17.5",
    "rollup": "0.56.4",
    "rxjs": "6.0.0-uncanny-rc.7",
=======
    "lodash": "4.17.10",
    "rollup": "0.58.2",
    "rxjs": "5.5.10",
>>>>>>> 7ba107bb
    "ts-jest": "20.0.14",
    "tslint": "5.10.0",
    "typescript": "2.4.2",
    "uglify-js": "3.3.24",
    "webpack": "3.10.0",
    "webpack-bundle-analyzer": "2.11.2"
  },
  "optionalDependencies": {
    "@types/async": "2.0.49"
  },
  "jest": {
    "transform": {
      ".(ts|tsx)": "<rootDir>/node_modules/ts-jest/preprocessor.js"
    },
    "testRegex": "(/__tests__/.*|\\.(test|spec))\\.(ts|tsx|js)$",
    "moduleFileExtensions": ["ts", "tsx", "js", "json"],
    "setupFiles": ["<rootDir>/scripts/tests.js"]
  }
}<|MERGE_RESOLUTION|>--- conflicted
+++ resolved
@@ -79,15 +79,9 @@
     "isomorphic-fetch": "2.2.1",
     "jest": "20.0.4",
     "lint-staged": "6.1.0",
-<<<<<<< HEAD
-    "lodash": "4.17.5",
-    "rollup": "0.56.4",
-    "rxjs": "6.0.0-uncanny-rc.7",
-=======
     "lodash": "4.17.10",
     "rollup": "0.58.2",
-    "rxjs": "5.5.10",
->>>>>>> 7ba107bb
+    "rxjs": "6.1.0",
     "ts-jest": "20.0.14",
     "tslint": "5.10.0",
     "typescript": "2.4.2",
